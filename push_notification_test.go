--- conflicted
+++ resolved
@@ -92,6 +92,18 @@
 						So(err.Error(), ShouldContainSubstring, "Interest `#not<>|ok` contains an forbidden character")
 					})
 
+					Convey("should fail if 101 interests are given", func() {
+						interests := make([]string, 101)
+
+						for i := range interests {
+							interests[i] = fmt.Sprintf("%s", strconv.Itoa(i))
+						}
+						pubId, err := pn.Publish(interests, testPublishRequest)
+
+						So(pubId, ShouldEqual, "")
+						So(err.Error(), ShouldContainSubstring, "Too many interests")
+					})
+
 					Convey("given a server it", func() {
 						var lastHttpPayload []byte
 						var serverRequestHandler http.HandlerFunc = func(w http.ResponseWriter, r *http.Request) {} // no-op
@@ -274,30 +286,15 @@
 				)
 			})
 
-<<<<<<< HEAD
 			Convey("given a server, it", func() {
-=======
-			Convey("should fail if 101 interests are given", func() {
-				interests := make([]string, 101)
-
-				for i := range interests {
-					interests[i] = fmt.Sprintf("%s", strconv.Itoa(i))
-				}
-				pubId, err := pn.Publish(interests, testPublishRequest)
-
-				So(pubId, ShouldEqual, "")
-				So(err.Error(), ShouldContainSubstring, "Too many interests")
-			})
-
-			Convey("given a server it", func() {
->>>>>>> d7bb0cb8
 				var lastHttpPayload []byte
 				var serverRequestHandler http.HandlerFunc = func(w http.ResponseWriter, r *http.Request) {} // no-op
 
-				testServer := httptest.NewServer(http.HandlerFunc(func(w http.ResponseWriter, r *http.Request) {
+				successHttpHandler := func(w http.ResponseWriter, r *http.Request) {
 					lastHttpPayload, _ = ioutil.ReadAll(r.Body)
 					serverRequestHandler(w, r)
-				}))
+				}
+				testServer := httptest.NewServer(http.HandlerFunc(successHttpHandler))
 				defer testServer.Close()
 
 				pn.(*pushNotifications).baseEndpoint = testServer.URL
